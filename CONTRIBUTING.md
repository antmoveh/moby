--- conflicted
+++ resolved
@@ -244,11 +244,7 @@
 needs an absolute majority from the maintainers of `docs/` AND, separately, an
 absolute majority of the maintainers of `registry/`.
 
-<<<<<<< HEAD
-For more details see [MAINTAINERS](MAINTAINERS)
-=======
 For more details, see the [MAINTAINERS](MAINTAINERS) page.
->>>>>>> ded0ada9
 
 ### Sign your work
 
